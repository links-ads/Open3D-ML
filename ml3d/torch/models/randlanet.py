#coding: future_fstrings
import torch
import torch.nn as nn
import helper_torch_util
import numpy as np
import random

from pathlib import Path
from os.path import abspath
from sklearn.neighbors import KDTree
from torch.utils.tensorboard import SummaryWriter
from torch.utils.data import Dataset, IterableDataset, DataLoader, Sampler, BatchSampler

<<<<<<< HEAD
from ml3d.datasets.utils import DataProcessing
from ml3d.torch.modules.losses import filter_valid_label
from ml3d.utils import Config
=======
from ...datasets.utils import DataProcessing
from ..modules.losses import filter_valid_label
from ..utils import Config
>>>>>>> babcce17


class RandLANet(nn.Module):
    def __init__(self,
                 cfg=None,
                 num_layers=4,
                 d_feature=8,
                 d_in=3,
                 d_out=[16, 64, 128, 256],
                 batcher='DefaultBatcher',
                 num_classes=8,
                 num_points=65536,
                 sub_sampling_ratio=[4, 4, 4, 4, 2],
                 grid_size=0.06,
                 k_n=16,
                 ckpt_name='randlanet_toronto3d.pth',
                 ignored_label_inds=[0]):

        super(RandLANet, self).__init__()
        self.name = 'RandLANet'
        if cfg is None:
            cfg = dict(
                num_layers=num_layers,
                d_feature=d_feature,
                d_in=d_in,
                d_out=d_out,
                batcher=batcher,
                num_classes=num_classes,
                k_n=k_n,
                num_points=num_points,
                sub_sampling_ratio=sub_sampling_ratio,
                grid_size=grid_size,
                ckpt_path=Path(abspath(__file__)).parent.parent /
                'checkpoint' / ckpt_name,
                ignored_label_inds=ignored_label_inds,
            )
            cfg = Config(cfg)

        self.cfg = cfg
        d_feature = cfg.d_feature

        self.fc0 = nn.Linear(cfg.d_in, d_feature)
        self.batch_normalization = nn.BatchNorm2d(d_feature,
                                                  eps=1e-6,
                                                  momentum=0.99)

        d_encoder_list = []

        # Encoder
        for i in range(cfg.num_layers):
            name = 'Encoder_layer_' + str(i)
            self.init_dilated_res_block(d_feature, cfg.d_out[i], name)
            d_feature = cfg.d_out[i] * 2
            if i == 0:
                d_encoder_list.append(d_feature)
            d_encoder_list.append(d_feature)

        feature = helper_torch_util.conv2d(True, d_feature, d_feature)
        setattr(self, 'decoder_0', feature)

        # Decoder
        for j in range(cfg.num_layers):
            name = 'Decoder_layer_' + str(j)
            d_in = d_encoder_list[-j - 2] + d_feature
            d_out = d_encoder_list[-j - 2]

            f_decoder_i = helper_torch_util.conv2d_transpose(True, d_in, d_out)
            setattr(self, name, f_decoder_i)
            d_feature = d_encoder_list[-j - 2]

        f_layer_fc1 = helper_torch_util.conv2d(True, d_feature, 64)
        setattr(self, 'fc1', f_layer_fc1)

        f_layer_fc2 = helper_torch_util.conv2d(True, 64, 32)
        setattr(self, 'fc2', f_layer_fc2)

        f_layer_fc3 = helper_torch_util.conv2d(False,
                                               32,
                                               cfg.num_classes,
                                               activation=False)
        setattr(self, 'fc', f_layer_fc3)

    def crop_pc(self, points, feat, labels, search_tree, pick_idx):
        # crop a fixed size point cloud for training
        if (points.shape[0] < self.cfg.num_points):
            select_idx = np.array(range(points.shape[0]))
            diff = self.cfg.num_points - points.shape[0]
            select_idx = list(select_idx) + list(
                random.choices(select_idx, k=diff))
            random.shuffle(select_idx)
        else:
            center_point = points[pick_idx, :].reshape(1, -1)
            select_idx = search_tree.query(center_point,
                                           k=self.cfg.num_points)[1][0]

        # select_idx = DataProcessing.shuffle_idx(select_idx)
        random.shuffle(select_idx)
        select_points = points[select_idx]
        select_labels = labels[select_idx]
        if (feat is None):
            select_feat = None
        else:
            select_feat = feat[select_idx]
        return select_points, select_feat, select_labels, select_idx

    def transform(self, data, attr):
        cfg = self.cfg
        pc = data['point']
        label = data['label']
        feat = data['feat']
        tree = data['search_tree']
        pick_idx = np.random.choice(len(pc), 1)

        pc, feat, label, selected_idx = \
            self.crop_pc(pc, feat, label, tree, pick_idx)
        '''
        if split != "training":
            proj_inds = np.squeeze(search_tree.query(points, return_distance=False))
            proj_inds = proj_inds.astype(np.int32)
            data['proj_inds'] = proj_inds
        '''

        if (feat is not None):
            features = np.concatenate([pc, feat], axis=1)
        else:
            features = pc

        input_points = []
        input_neighbors = []
        input_pools = []
        input_up_samples = []

        ori_pc = pc

        for i in range(cfg.num_layers):
            neighbour_idx = DataProcessing.knn_search(pc, pc, cfg.k_n)

            sub_points = pc[:pc.shape[0] // cfg.sub_sampling_ratio[i], :]
            pool_i = neighbour_idx[:pc.shape[0] //
                                   cfg.sub_sampling_ratio[i], :]
            up_i = DataProcessing.knn_search(sub_points, pc, 1)
            input_points.append(pc)
            input_neighbors.append(neighbour_idx.astype(np.int64))
            input_pools.append(pool_i.astype(np.int64))
            input_up_samples.append(up_i.astype(np.int64))
            pc = sub_points

        inputs = dict()
        inputs['xyz'] = input_points
        inputs['neigh_idx'] = input_neighbors
        inputs['sub_idx'] = input_pools
        inputs['interp_idx'] = input_up_samples
        inputs['features'] = features

        inputs['labels'] = label.astype(np.int64)
        # inputs['input_inds']    = batch_pc_idx
        # inputs['cloud_inds']    = batch_cloud_idx

        return inputs

    def loss(self, Loss, results, inputs, device):
        """
        Runs the loss on outputs of the model
        :param outputs: logits
        :param labels: labels
        :return: loss
        """
        cfg = self.cfg
        labels = inputs['data']['labels']

        scores, labels = filter_valid_label(results, labels, cfg.num_classes,
                                            cfg.ignored_label_inds, device)

        logp = torch.distributions.utils.probs_to_logits(scores,
                                                         is_binary=False)
        loss = Loss.weighted_CrossEntropyLoss(logp, labels)

        # predict_labels = torch.max(scores, dim=-2).indices

        return loss, labels, scores

    def preprocess(self, data, attr):
        cfg = self.cfg
        
        if 'feat' not in data.keys():
            data['feat'] = None
            
        points = np.array(data['point'][:, 0:3], dtype=np.float32)
        feat = np.array(data['feat'], dtype=np.float32)
        labels = np.array(data['label'], dtype=np.int32)

        split = attr['split']

        if (feat is None):
            sub_feat = None

        data = dict()

        if (feat is None):
            sub_points, sub_labels = DataProcessing.grid_sub_sampling(
                points, labels=labels, grid_size=cfg.grid_size)

        else:
            sub_points, sub_feat, sub_labels = DataProcessing.grid_sub_sampling(
                points, features=feat, labels=labels, grid_size=cfg.grid_size)

        search_tree = KDTree(sub_points)

        data['point'] = sub_points
        data['feat'] = sub_feat
        data['label'] = sub_labels
        data['search_tree'] = search_tree

        if split != "training":
            proj_inds = np.squeeze(
                search_tree.query(points, return_distance=False))
            proj_inds = proj_inds.astype(np.int32)
            data['proj_inds'] = proj_inds

        return data

    def previous_preprocess(self, batch_data, device):
        cfg = self.cfg
        batch_pc = batch_data[0]
        batch_label = batch_data[1]
        batch_pc_idx = batch_data[2]
        batch_cloud_idx = batch_data[3]

        features = batch_data[0]
        input_points = []
        input_neighbors = []
        input_pools = []
        input_up_samples = []

        for i in range(cfg.num_layers):
            neighbour_idx = DataProcessing.knn_search(batch_pc, batch_pc,
                                                      cfg.k_n)
            sub_points = batch_pc[:, :batch_pc.size(1) //
                                  cfg.sub_sampling_ratio[i], :]
            pool_i = neighbour_idx[:, :batch_pc.size(1) //
                                   cfg.sub_sampling_ratio[i], :]
            up_i = DataProcessing.knn_search(sub_points, batch_pc, 1)
            input_points.append(batch_pc)
            input_neighbors.append(neighbour_idx)
            input_pools.append(pool_i)
            input_up_samples.append(up_i)
            batch_pc = sub_points

        inputs = dict()
        #print(features)
        inputs['xyz'] = [arr.to(device) for arr in input_points]
        inputs['neigh_idx'] = [
            torch.from_numpy(arr).to(torch.int64).to(device)
            for arr in input_neighbors
        ]
        inputs['sub_idx'] = [
            torch.from_numpy(arr).to(torch.int64).to(device)
            for arr in input_pools
        ]
        inputs['interp_idx'] = [
            torch.from_numpy(arr).to(torch.int64).to(device)
            for arr in input_up_samples
        ]
        inputs['features'] = features.to(device)
        inputs['input_inds'] = batch_pc_idx
        inputs['cloud_inds'] = batch_cloud_idx

        return inputs

    def preprocess_inference(self, pc, device):
        cfg = self.cfg
        idx = DataProcessing.shuffle_idx(np.arange(len(pc)))
        pc = pc[idx]
        batch_pc = torch.from_numpy(pc).unsqueeze(0)
        features = batch_pc

        input_points = []
        input_neighbors = []
        input_pools = []
        input_up_samples = []

        for i in range(cfg.num_layers):
            neighbour_idx = DataProcessing.knn_search(batch_pc, batch_pc,
                                                      cfg.k_n)

            sub_points = batch_pc[:, :batch_pc.size(1) //
                                  cfg.sub_sampling_ratio[i], :]
            pool_i = neighbour_idx[:, :batch_pc.size(1) //
                                   cfg.sub_sampling_ratio[i], :]
            up_i = DataProcessing.knn_search(sub_points, batch_pc, 1)
            input_points.append(batch_pc)
            input_neighbors.append(neighbour_idx)
            input_pools.append(pool_i)
            input_up_samples.append(up_i)
            batch_pc = sub_points

        inputs = dict()
        #print(features)
        inputs['xyz'] = [arr.to(device) for arr in input_points]
        inputs['neigh_idx'] = [
            torch.from_numpy(arr).to(torch.int64).to(device)
            for arr in input_neighbors
        ]
        inputs['sub_idx'] = [
            torch.from_numpy(arr).to(torch.int64).to(device)
            for arr in input_pools
        ]
        inputs['interp_idx'] = [
            torch.from_numpy(arr).to(torch.int64).to(device)
            for arr in input_up_samples
        ]
        inputs['features'] = features.to(device)

        return inputs

    def init_att_pooling(self, d, d_out, name):
        att_activation = nn.Linear(d, d)
        setattr(self, name + 'fc', att_activation)

        f_agg = helper_torch_util.conv2d(True, d, d_out)
        setattr(self, name + 'mlp', f_agg)

    def init_building_block(self, d_in, d_out, name):
        f_pc = helper_torch_util.conv2d(True, 10, d_in)
        setattr(self, name + 'mlp1', f_pc)

        self.init_att_pooling(d_in * 2, d_out // 2, name + 'att_pooling_1')

        f_xyz = helper_torch_util.conv2d(True, d_in, d_out // 2)
        setattr(self, name + 'mlp2', f_xyz)

        self.init_att_pooling(d_in * 2, d_out, name + 'att_pooling_2')

    def init_dilated_res_block(self, d_in, d_out, name):
        f_pc = helper_torch_util.conv2d(True, d_in, d_out // 2)
        setattr(self, name + 'mlp1', f_pc)

        self.init_building_block(d_out // 2, d_out, name + 'LFA')

        f_pc = helper_torch_util.conv2d(True,
                                        d_out,
                                        d_out * 2,
                                        activation=False)
        setattr(self, name + 'mlp2', f_pc)

        shortcut = helper_torch_util.conv2d(True,
                                            d_in,
                                            d_out * 2,
                                            activation=False)
        setattr(self, name + 'shortcut', shortcut)

    def forward_gather_neighbour(self, pc, neighbor_idx):
        # pc:           BxNxd
        # neighbor_idx: BxNxK
        B, N, K = neighbor_idx.size()
        d = pc.size()[2]

        extended_idx = neighbor_idx.unsqueeze(1).expand(B, d, N, K)
        extended_coords = pc.transpose(-2, -1).unsqueeze(-1).expand(B, d, N, K)
        features = torch.gather(extended_coords, 2, extended_idx)

        return features

    def forward_att_pooling(self, feature_set, name):
        # feature_set: BxdxNxK
        batch_size = feature_set.size()[0]
        num_points = feature_set.size()[2]
        num_neigh = feature_set.size()[3]
        d = feature_set.size()[1]

        f_reshaped = torch.reshape(feature_set.permute(0, 2, 3, 1),
                                   (-1, num_neigh, d))

        m_dense = getattr(self, name + 'fc')
        att_activation = m_dense(f_reshaped)

        m_softmax = nn.Softmax(dim=1)
        att_scores = m_softmax(att_activation)

        # print("att_scores = ", att_scores.shape)
        f_agg = f_reshaped * att_scores
        f_agg = torch.sum(f_agg, dim=1, keepdim=True)
        f_agg = torch.reshape(f_agg, (batch_size, num_points, 1, d))
        f_agg = f_agg.permute(0, 3, 1, 2)

        m_conv2d = getattr(self, name + 'mlp')
        f_agg = m_conv2d(f_agg)

        return f_agg

    def forward_relative_pos_encoding(self, xyz, neigh_idx):
        B, N, K = neigh_idx.size()
        neighbor_xyz = self.forward_gather_neighbour(xyz, neigh_idx)

        xyz_tile = xyz.transpose(-2, -1).unsqueeze(-1).expand(B, 3, N, K)
        #xyz_tile = xyz.unsqueeze(2).repeat(1, 1, neigh_idx.size()[-1], 1)

        relative_xyz = xyz_tile - neighbor_xyz
        relative_dis = torch.sqrt(
            torch.sum(torch.square(relative_xyz), dim=1, keepdim=True))
        relative_feature = torch.cat(
            [relative_dis, relative_xyz, xyz_tile, neighbor_xyz], axis=1)

        return relative_feature

    def forward_building_block(self, xyz, feature, neigh_idx, name):
        f_xyz = self.forward_relative_pos_encoding(xyz, neigh_idx)
        m_conv2d = getattr(self, name + 'mlp1')
        f_xyz = m_conv2d(f_xyz)

        feature = feature.transpose(1, 2)
        f_neighbours = self.forward_gather_neighbour(
            torch.squeeze(feature, axis=3), neigh_idx)
        f_concat = torch.cat([f_neighbours, f_xyz], axis=1)

        f_pc_agg = self.forward_att_pooling(f_concat, name + 'att_pooling_1')

        m_conv2d = getattr(self, name + 'mlp2')
        f_xyz = m_conv2d(f_xyz)

        f_pc_agg = f_pc_agg.transpose(1, 2)
        f_neighbours = self.forward_gather_neighbour(
            torch.squeeze(f_pc_agg, axis=3), neigh_idx)
        f_concat = torch.cat([f_neighbours, f_xyz], axis=1)
        f_pc_agg = self.forward_att_pooling(f_concat, name + 'att_pooling_2')

        return f_pc_agg

    def forward_dilated_res_block(self, feature, xyz, neigh_idx, d_out, name):
        m_conv2d = getattr(self, name + 'mlp1')
        f_pc = m_conv2d(feature)

        f_pc = self.forward_building_block(xyz, f_pc, neigh_idx, name + 'LFA')

        m_conv2d = getattr(self, name + 'mlp2')
        f_pc = m_conv2d(f_pc)

        m_conv2d = getattr(self, name + 'shortcut')
        shortcut = m_conv2d(feature)

        m_leakyrelu = nn.LeakyReLU(0.2)

        result = m_leakyrelu(f_pc + shortcut)
        return result

    def forward(self, inputs):
        device = self.device
        xyz = [arr.to(device) for arr in inputs['xyz']]
        neigh_idx = [arr.to(device) for arr in inputs['neigh_idx']]
        interp_idx = [arr.to(device) for arr in inputs['interp_idx']]
        sub_idx = [arr.to(device) for arr in inputs['sub_idx']]
        feature = inputs['features'].to(device)

        m_dense = getattr(self, 'fc0')
        feature = m_dense(feature).transpose(-2, -1).unsqueeze(-1)

        m_bn = getattr(self, 'batch_normalization')
        feature = m_bn(feature)

        m_leakyrelu = nn.LeakyReLU(0.2)
        feature = m_leakyrelu(feature)

        # B d N 1
        # B N 1 d
        # Encoder
        f_encoder_list = []
        for i in range(self.cfg.num_layers):
            name = 'Encoder_layer_' + str(i)
            f_encoder_i = self.forward_dilated_res_block(
                feature, xyz[i], neigh_idx[i], self.cfg.d_out[i], name)
            f_sampled_i = self.random_sample(f_encoder_i, sub_idx[i])
            feature = f_sampled_i
            if i == 0:
                f_encoder_list.append(f_encoder_i)
            f_encoder_list.append(f_sampled_i)

        m_conv2d = getattr(self, 'decoder_0')
        feature = m_conv2d(f_encoder_list[-1])

        # Decoder
        f_decoder_list = []
        for j in range(self.cfg.num_layers):
            f_interp_i = self.nearest_interpolation(feature,
                                                    interp_idx[-j - 1])
            name = 'Decoder_layer_' + str(j)

            m_transposeconv2d = getattr(self, name)
            concat_feature = torch.cat([f_encoder_list[-j - 2], f_interp_i],
                                       dim=1)
            f_decoder_i = m_transposeconv2d(concat_feature)

            feature = f_decoder_i
            f_decoder_list.append(f_decoder_i)

        m_conv2d = getattr(self, 'fc1')
        f_layer_fc1 = m_conv2d(f_decoder_list[-1])

        m_conv2d = getattr(self, 'fc2')
        f_layer_fc2 = m_conv2d(f_layer_fc1)

        m_dropout = nn.Dropout(0.5)
        f_layer_drop = m_dropout(f_layer_fc2)

        test_hidden = f_layer_fc2.permute(0, 2, 3, 1)

        m_conv2d = getattr(self, 'fc')
        f_layer_fc3 = m_conv2d(f_layer_drop)

        f_out = f_layer_fc3.squeeze(3).transpose(1, 2)

        return f_out

    @staticmethod
    def random_sample(feature, pool_idx):
        """
        :param feature: [B, d, N, 1] input features matrix
        :param pool_idx: [B, N', max_num] N' < N, N' is the selected position after pooling
        :return: pool_features = [B, N', d] pooled features matrix
        """

        feature = feature.squeeze(3)
        num_neigh = pool_idx.size()[2]
        batch_size = feature.size()[0]
        d = feature.size()[1]

        pool_idx = torch.reshape(pool_idx, (batch_size, -1))

        pool_idx = pool_idx.unsqueeze(2).expand(batch_size, -1, d)

        feature = feature.transpose(1, 2)
        pool_features = torch.gather(feature, 1, pool_idx)
        pool_features = torch.reshape(pool_features,
                                      (batch_size, -1, num_neigh, d))
        pool_features, _ = torch.max(pool_features, 2, keepdim=True)
        pool_features = pool_features.permute(0, 3, 1, 2)

        return pool_features

    @staticmethod
    def nearest_interpolation(feature, interp_idx):
        """
        :param feature: [B, d, N] input features matrix
        :param interp_idx: [B, up_num_points, 1] nearest neighbour index
        :return: [B, up_num_points, d] interpolated features matrix
        """
        feature = feature.squeeze(3)
        d = feature.size(1)
        batch_size = interp_idx.size()[0]
        up_num_points = interp_idx.size()[1]

        interp_idx = torch.reshape(interp_idx, (batch_size, up_num_points))
        interp_idx = interp_idx.unsqueeze(1).expand(batch_size, d, -1)

        interpolated_features = torch.gather(feature, 2, interp_idx)
        interpolated_features = interpolated_features.unsqueeze(3)
        return interpolated_features<|MERGE_RESOLUTION|>--- conflicted
+++ resolved
@@ -11,15 +11,10 @@
 from torch.utils.tensorboard import SummaryWriter
 from torch.utils.data import Dataset, IterableDataset, DataLoader, Sampler, BatchSampler
 
-<<<<<<< HEAD
-from ml3d.datasets.utils import DataProcessing
-from ml3d.torch.modules.losses import filter_valid_label
-from ml3d.utils import Config
-=======
+
+from ..modules.losses import filter_valid_label
 from ...datasets.utils import DataProcessing
-from ..modules.losses import filter_valid_label
-from ..utils import Config
->>>>>>> babcce17
+from ...utils import Config
 
 
 class RandLANet(nn.Module):
